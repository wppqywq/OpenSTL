--- conflicted
+++ resolved
@@ -2,7 +2,6 @@
 __pycache__/
 *.py[cod]
 *$py.class
-<<<<<<< HEAD
 **/*.pt
 **/*.png
 **/*.jpg
@@ -32,8 +31,6 @@
 **/*.tsx
 **/*.jsx
 **/*.tsx
-=======
->>>>>>> ade52317
 
 # C extensions
 *.so
@@ -160,17 +157,15 @@
 *.swp
 .DS_Store
 *.json
-<<<<<<< HEAD
 !.runpod/*.json
-=======
->>>>>>> ade52317
+
 
 results
 figs
 .vscode
 .ipynb_checkpoints
 
-<<<<<<< HEAD
+
 
 
 # Experiments directory specific ignores
@@ -187,11 +182,4 @@
 experiments/**/*.hdf5
 experiments/**/*.ckpt
 experiments/**/*.pth
-experiments/**/*.pt
-=======
-# temp
-configs_test/
-api/test.py
-configs/kinetics/simvp
-configs/bair/simvp
->>>>>>> ade52317
+experiments/**/*.pt